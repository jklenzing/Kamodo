--- conflicted
+++ resolved
@@ -47,13 +47,6 @@
 J_z : '['z component of current density', 17, 'GSE', 'car', ['time', 'x', 'y', 'z'], 'muA/m**2']'
 ```
 
-<<<<<<< HEAD
-### Video Tutorial Links
-Kamodo Flythrough Tutorial: https://www.youtube.com/watch?v=1I2BZBl-wl4
-
-Kamodo Onboarding Tutorial: https://www.youtube.com/watch?v=nvl61pklEuU
-=======
 ### Video Tutorial Links  
 Kamodo Flythrough Tutorial: https://www.youtube.com/watch?v=1I2BZBl-wl4  
-Kamodo Onboarding Tutorial: https://www.youtube.com/watch?v=nvl61pklEuU  
->>>>>>> e00fc2a4
+Kamodo Onboarding Tutorial: https://www.youtube.com/watch?v=nvl61pklEuU  